--- conflicted
+++ resolved
@@ -19,11 +19,8 @@
                      ibmod_lua.la \
                      ibmod_poc_sig.la \
                      ibmod_remote_address.la \
-<<<<<<< HEAD
+                     ibmod_user_agent.la \
                      ibmod_ip_blacklist.la \
-=======
-                     ibmod_user_agent.la \
->>>>>>> ffdde605
                      ibmod_trace.la
 noinst_PROGRAMS = user_agent
 
